name = "PhotometricFilters"
uuid = "482c37c2-cde1-4201-a412-83b81535d120"
authors = ["Miles Lucas <mdlucas@hawaii.edu> and contributors"]
version = "0.1.0"

[deps]
DataDeps = "124859b0-ceae-595e-8997-d05f6a7a8dfe"
DelimitedFiles = "8bb1440f-4735-579b-a4ab-409b98df4dab"
HDF5 = "f67ccb44-e63f-5c2f-98bd-6dc0ccc4ba2f"
Interpolations = "a98d9a8b-a2ab-59e6-89dd-64a1c18fca59"
RecipesBase = "3cdcf5f2-1ef4-517c-9805-6587b60abb01"
Trapz = "592b5752-818d-11e9-1e9a-2b8ca4a44cd1"
Unitful = "1986cc42-f94f-5a68-af5c-568840ba703d"

[compat]
<<<<<<< HEAD
RecipesBase = "1.1"
=======
DataDeps = "0.7"
HDF5 = "0.15"
Unitful = "1.6"
>>>>>>> e1792de0
julia = "1.3"<|MERGE_RESOLUTION|>--- conflicted
+++ resolved
@@ -13,11 +13,8 @@
 Unitful = "1986cc42-f94f-5a68-af5c-568840ba703d"
 
 [compat]
-<<<<<<< HEAD
-RecipesBase = "1.1"
-=======
 DataDeps = "0.7"
 HDF5 = "0.15"
+RecipesBase = "1.1"
 Unitful = "1.6"
->>>>>>> e1792de0
 julia = "1.3"