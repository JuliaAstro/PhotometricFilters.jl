--- conflicted
+++ resolved
@@ -13,9 +13,6 @@
 Unitful = "1986cc42-f94f-5a68-af5c-568840ba703d"
 
 [compat]
-<<<<<<< HEAD
 DataDeps = "0.7"
-=======
 HDF5 = "0.15"
->>>>>>> a6dac732
 julia = "1.3"