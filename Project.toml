name = "PhotometricFilters"
uuid = "482c37c2-cde1-4201-a412-83b81535d120"
authors = ["Miles Lucas <mdlucas@hawaii.edu> and contributors"]
version = "0.1.0"

[deps]
DataDeps = "124859b0-ceae-595e-8997-d05f6a7a8dfe"
DelimitedFiles = "8bb1440f-4735-579b-a4ab-409b98df4dab"
HDF5 = "f67ccb44-e63f-5c2f-98bd-6dc0ccc4ba2f"
Interpolations = "a98d9a8b-a2ab-59e6-89dd-64a1c18fca59"
RecipesBase = "3cdcf5f2-1ef4-517c-9805-6587b60abb01"
Trapz = "592b5752-818d-11e9-1e9a-2b8ca4a44cd1"
Unitful = "1986cc42-f94f-5a68-af5c-568840ba703d"

[compat]
<<<<<<< HEAD
Unitful = "1.6"
=======
DataDeps = "0.7"
HDF5 = "0.15"
>>>>>>> 0f080fa8
julia = "1.3"<|MERGE_RESOLUTION|>--- conflicted
+++ resolved
@@ -13,10 +13,7 @@
 Unitful = "1986cc42-f94f-5a68-af5c-568840ba703d"
 
 [compat]
-<<<<<<< HEAD
-Unitful = "1.6"
-=======
 DataDeps = "0.7"
 HDF5 = "0.15"
->>>>>>> 0f080fa8
+Unitful = "1.6"
 julia = "1.3"