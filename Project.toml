--- conflicted
+++ resolved
@@ -13,12 +13,9 @@
 Unitful = "1986cc42-f94f-5a68-af5c-568840ba703d"
 
 [compat]
-<<<<<<< HEAD
-Interpolations = "0.13"
-=======
 DataDeps = "0.7"
 HDF5 = "0.15"
+Interpolations = "0.13"
 RecipesBase = "1.1"
 Unitful = "1.6"
->>>>>>> c47dbdb6
 julia = "1.3"